/*
 * bebob_focusrite.c - a part of driver for BeBoB based devices
 *
 * Copyright (c) 2013-2014 Takashi Sakamoto
 *
 * Licensed under the terms of the GNU General Public License, version 2.
 */

#include "./bebob.h"

#define ANA_IN	"Analog In"
#define DIG_IN	"Digital In"
#define ANA_OUT	"Analog Out"
#define DIG_OUT	"Digital Out"
#define STM_IN	"Stream In"

#define SAFFIRE_ADDRESS_BASE			0x000100000000ULL

#define SAFFIRE_OFFSET_CLOCK_SOURCE		0x00f8
#define SAFFIREPRO_OFFSET_CLOCK_SOURCE		0x0174

/* whether sync to external device or not */
#define SAFFIRE_OFFSET_CLOCK_SYNC_EXT		0x013c
#define SAFFIRE_LE_OFFSET_CLOCK_SYNC_EXT	0x0432
#define SAFFIREPRO_OFFSET_CLOCK_SYNC_EXT	0x0164

#define SAFFIRE_CLOCK_SOURCE_INTERNAL		0
#define SAFFIRE_CLOCK_SOURCE_SPDIF		1

/* clock sources as returned from register of Saffire Pro 10 and 26 */
#define SAFFIREPRO_CLOCK_SOURCE_INTERNAL	0
#define SAFFIREPRO_CLOCK_SOURCE_SKIP		1 /* never used on hardware */
#define SAFFIREPRO_CLOCK_SOURCE_SPDIF		2
#define SAFFIREPRO_CLOCK_SOURCE_ADAT1		3 /* not used on s.pro. 10 */
#define SAFFIREPRO_CLOCK_SOURCE_ADAT2		4 /* not used on s.pro. 10 */
#define SAFFIREPRO_CLOCK_SOURCE_WORDCLOCK	5
#define SAFFIREPRO_CLOCK_SOURCE_COUNT		6

/* S/PDIF, ADAT1, ADAT2 is enabled or not. three quadlets */
#define SAFFIREPRO_ENABLE_DIG_IFACES		0x01a4

/* saffirepro has its own parameter for sampling frequency */
#define SAFFIREPRO_RATE_NOREBOOT		0x01cc
/* index is the value for this register */
static const unsigned int rates[] = {
	[0] = 0,
	[1] = 44100,
	[2] = 48000,
	[3] = 88200,
	[4] = 96000,
	[5] = 176400,
	[6] = 192000
};

/* saffire(no label)/saffire LE has metering */
#define SAFFIRE_OFFSET_METER			0x0100
#define SAFFIRE_LE_OFFSET_METER			0x0168

static inline int
saffire_read_block(struct snd_bebob *bebob, u64 offset,
		   u32 *buf, unsigned int size)
{
	unsigned int i;
	int err;
	__be32 *tmp = (__be32 *)buf;

	err =  snd_fw_transaction(bebob->unit, TCODE_READ_BLOCK_REQUEST,
				  SAFFIRE_ADDRESS_BASE + offset,
				  tmp, size, 0);
	if (err < 0)
		goto end;

	for (i = 0; i < size / sizeof(u32); i++)
		buf[i] = be32_to_cpu(tmp[i]);
end:
	return err;
}

static inline int
saffire_read_quad(struct snd_bebob *bebob, u64 offset, u32 *value)
{
	int err;
	__be32 tmp;

	err = snd_fw_transaction(bebob->unit, TCODE_READ_QUADLET_REQUEST,
				 SAFFIRE_ADDRESS_BASE + offset,
				 &tmp, sizeof(__be32), 0);
	if (err < 0)
		goto end;

	*value = be32_to_cpu(tmp);
end:
	return err;
}

static inline int
saffire_write_quad(struct snd_bebob *bebob, u64 offset, u32 value)
{
	__be32 data = cpu_to_be32(value);

	return snd_fw_transaction(bebob->unit, TCODE_WRITE_QUADLET_REQUEST,
				  SAFFIRE_ADDRESS_BASE + offset,
				  &data, sizeof(__be32), 0);
}

<<<<<<< HEAD
static const char *const saffirepro_26_clk_src_labels[] = {
	SND_BEBOB_CLOCK_INTERNAL, "S/PDIF", "ADAT1", "ADAT2", "Word Clock"
};

static const char *const saffirepro_10_clk_src_labels[] = {
	SND_BEBOB_CLOCK_INTERNAL, "S/PDIF", "Word Clock"
=======
static char *const saffirepro_10_clk_src_labels[] = {
	SND_BEBOB_CLOCK_INTERNAL, "S/PDIF", "Word Clock"
};
static char *const saffirepro_26_clk_src_labels[] = {
	SND_BEBOB_CLOCK_INTERNAL, "S/PDIF", "ADAT1", "ADAT2", "Word Clock"
};
/* Value maps between registers and labels for SaffirePro 10/26. */
static const signed char saffirepro_clk_maps[][SAFFIREPRO_CLOCK_SOURCE_COUNT] = {
	/* SaffirePro 10 */
	[0] = {
		[SAFFIREPRO_CLOCK_SOURCE_INTERNAL]  =  0,
		[SAFFIREPRO_CLOCK_SOURCE_SKIP]      = -1, /* not supported */
		[SAFFIREPRO_CLOCK_SOURCE_SPDIF]     =  1,
		[SAFFIREPRO_CLOCK_SOURCE_ADAT1]     = -1, /* not supported */
		[SAFFIREPRO_CLOCK_SOURCE_ADAT2]     = -1, /* not supported */
		[SAFFIREPRO_CLOCK_SOURCE_WORDCLOCK] =  2,
	},
	/* SaffirePro 26 */
	[1] = {
		[SAFFIREPRO_CLOCK_SOURCE_INTERNAL]  =  0,
		[SAFFIREPRO_CLOCK_SOURCE_SKIP]      = -1, /* not supported */
		[SAFFIREPRO_CLOCK_SOURCE_SPDIF]     =  1,
		[SAFFIREPRO_CLOCK_SOURCE_ADAT1]     =  2,
		[SAFFIREPRO_CLOCK_SOURCE_ADAT2]     =  3,
		[SAFFIREPRO_CLOCK_SOURCE_WORDCLOCK] =  4,
	}
>>>>>>> d1d0b6b6
};

static int
saffirepro_both_clk_freq_get(struct snd_bebob *bebob, unsigned int *rate)
{
	u32 id;
	int err;

	err = saffire_read_quad(bebob, SAFFIREPRO_RATE_NOREBOOT, &id);
	if (err < 0)
		goto end;
	if (id >= ARRAY_SIZE(rates))
		err = -EIO;
	else
		*rate = rates[id];
end:
	return err;
}
static int
saffirepro_both_clk_freq_set(struct snd_bebob *bebob, unsigned int rate)
{
	u32 id;

	for (id = 0; id < ARRAY_SIZE(rates); id++) {
		if (rates[id] == rate)
			break;
	}
	if (id == ARRAY_SIZE(rates))
		return -EINVAL;

	return saffire_write_quad(bebob, SAFFIREPRO_RATE_NOREBOOT, id);
}

/*
 * query hardware for current clock source, return our internally
 * used clock index in *id, depending on hardware.
 */
static int
saffirepro_both_clk_src_get(struct snd_bebob *bebob, unsigned int *id)
{
	int err;
	u32 value;       /* clock source read from hw register */
	const signed char *map;

	err = saffire_read_quad(bebob, SAFFIREPRO_OFFSET_CLOCK_SOURCE, &value);
	if (err < 0)
		goto end;

	/* depending on hardware, use a different mapping */
	if (bebob->spec->clock->labels == saffirepro_10_clk_src_labels)
		map = saffirepro_clk_maps[0];
	else
		map = saffirepro_clk_maps[1];

	/* In a case that this driver cannot handle the value of register. */
	if (value >= SAFFIREPRO_CLOCK_SOURCE_COUNT || map[value] < 0) {
		err = -EIO;
		goto end;
	}

	*id = (unsigned int)map[value];
end:
	return err;
}

struct snd_bebob_spec saffire_le_spec;
static const char *const saffire_both_clk_src_labels[] = {
	SND_BEBOB_CLOCK_INTERNAL, "S/PDIF"
};
static int
saffire_both_clk_src_get(struct snd_bebob *bebob, unsigned int *id)
{
	int err;
	u32 value;

	err = saffire_read_quad(bebob, SAFFIRE_OFFSET_CLOCK_SOURCE, &value);
	if (err >= 0)
		*id = 0xff & value;

	return err;
};
static const char *const saffire_le_meter_labels[] = {
	ANA_IN, ANA_IN, DIG_IN,
	ANA_OUT, ANA_OUT, ANA_OUT, ANA_OUT,
	STM_IN, STM_IN
};
static const char *const saffire_meter_labels[] = {
	ANA_IN, ANA_IN,
	STM_IN, STM_IN, STM_IN, STM_IN, STM_IN,
};
static int
saffire_meter_get(struct snd_bebob *bebob, u32 *buf, unsigned int size)
{
	struct snd_bebob_meter_spec *spec = bebob->spec->meter;
	unsigned int channels;
	u64 offset;
	int err;

	if (spec->labels == saffire_le_meter_labels)
		offset = SAFFIRE_LE_OFFSET_METER;
	else
		offset = SAFFIRE_OFFSET_METER;

	channels = spec->num * 2;
	if (size < channels * sizeof(u32))
		return -EIO;

	err = saffire_read_block(bebob, offset, buf, size);
	if (err >= 0 && spec->labels == saffire_le_meter_labels) {
		swap(buf[1], buf[3]);
		swap(buf[2], buf[3]);
		swap(buf[3], buf[4]);

		swap(buf[7], buf[10]);
		swap(buf[8], buf[10]);
		swap(buf[9], buf[11]);
		swap(buf[11], buf[12]);

		swap(buf[15], buf[16]);
	}

	return err;
}

static struct snd_bebob_rate_spec saffirepro_both_rate_spec = {
	.get	= &saffirepro_both_clk_freq_get,
	.set	= &saffirepro_both_clk_freq_set,
};
/* Saffire Pro 26 I/O  */
static struct snd_bebob_clock_spec saffirepro_26_clk_spec = {
	.num	= ARRAY_SIZE(saffirepro_26_clk_src_labels),
	.labels	= saffirepro_26_clk_src_labels,
	.get	= &saffirepro_both_clk_src_get,
};
struct snd_bebob_spec saffirepro_26_spec = {
	.clock	= &saffirepro_26_clk_spec,
	.rate	= &saffirepro_both_rate_spec,
	.meter	= NULL
};
/* Saffire Pro 10 I/O */
static struct snd_bebob_clock_spec saffirepro_10_clk_spec = {
	.num	= ARRAY_SIZE(saffirepro_10_clk_src_labels),
	.labels	= saffirepro_10_clk_src_labels,
	.get	= &saffirepro_both_clk_src_get,
};
struct snd_bebob_spec saffirepro_10_spec = {
	.clock	= &saffirepro_10_clk_spec,
	.rate	= &saffirepro_both_rate_spec,
	.meter	= NULL
};

static struct snd_bebob_rate_spec saffire_both_rate_spec = {
	.get	= &snd_bebob_stream_get_rate,
	.set	= &snd_bebob_stream_set_rate,
};
static struct snd_bebob_clock_spec saffire_both_clk_spec = {
	.num	= ARRAY_SIZE(saffire_both_clk_src_labels),
	.labels	= saffire_both_clk_src_labels,
	.get	= &saffire_both_clk_src_get,
};
/* Saffire LE */
static struct snd_bebob_meter_spec saffire_le_meter_spec = {
	.num	= ARRAY_SIZE(saffire_le_meter_labels),
	.labels	= saffire_le_meter_labels,
	.get	= &saffire_meter_get,
};
struct snd_bebob_spec saffire_le_spec = {
	.clock	= &saffire_both_clk_spec,
	.rate	= &saffire_both_rate_spec,
	.meter	= &saffire_le_meter_spec
};
/* Saffire */
static struct snd_bebob_meter_spec saffire_meter_spec = {
	.num	= ARRAY_SIZE(saffire_meter_labels),
	.labels	= saffire_meter_labels,
	.get	= &saffire_meter_get,
};
struct snd_bebob_spec saffire_spec = {
	.clock	= &saffire_both_clk_spec,
	.rate	= &saffire_both_rate_spec,
	.meter	= &saffire_meter_spec
};<|MERGE_RESOLUTION|>--- conflicted
+++ resolved
@@ -103,18 +103,10 @@
 				  &data, sizeof(__be32), 0);
 }
 
-<<<<<<< HEAD
-static const char *const saffirepro_26_clk_src_labels[] = {
-	SND_BEBOB_CLOCK_INTERNAL, "S/PDIF", "ADAT1", "ADAT2", "Word Clock"
-};
-
 static const char *const saffirepro_10_clk_src_labels[] = {
 	SND_BEBOB_CLOCK_INTERNAL, "S/PDIF", "Word Clock"
-=======
-static char *const saffirepro_10_clk_src_labels[] = {
-	SND_BEBOB_CLOCK_INTERNAL, "S/PDIF", "Word Clock"
-};
-static char *const saffirepro_26_clk_src_labels[] = {
+};
+static const char *const saffirepro_26_clk_src_labels[] = {
 	SND_BEBOB_CLOCK_INTERNAL, "S/PDIF", "ADAT1", "ADAT2", "Word Clock"
 };
 /* Value maps between registers and labels for SaffirePro 10/26. */
@@ -137,7 +129,6 @@
 		[SAFFIREPRO_CLOCK_SOURCE_ADAT2]     =  3,
 		[SAFFIREPRO_CLOCK_SOURCE_WORDCLOCK] =  4,
 	}
->>>>>>> d1d0b6b6
 };
 
 static int
