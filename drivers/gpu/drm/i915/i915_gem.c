--- conflicted
+++ resolved
@@ -2602,7 +2602,6 @@
 	remain = arg->size;
 	offset = arg->offset;
 	pg = offset_in_page(offset);
-<<<<<<< HEAD
 
 	do {
 		unsigned int len, unwritten;
@@ -2655,60 +2654,6 @@
 	if (ban_context(ctx))
 		i915_gem_context_set_banned(ctx);
 
-=======
-
-	do {
-		unsigned int len, unwritten;
-		struct page *page;
-		void *data, *vaddr;
-		int err;
-
-		len = PAGE_SIZE - pg;
-		if (len > remain)
-			len = remain;
-
-		err = pagecache_write_begin(obj->base.filp, mapping,
-					    offset, len, 0,
-					    &page, &data);
-		if (err < 0)
-			return err;
-
-		vaddr = kmap(page);
-		unwritten = copy_from_user(vaddr + pg, user_data, len);
-		kunmap(page);
-
-		err = pagecache_write_end(obj->base.filp, mapping,
-					  offset, len, len - unwritten,
-					  page, data);
-		if (err < 0)
-			return err;
-
-		if (unwritten)
-			return -EFAULT;
-
-		remain -= len;
-		user_data += len;
-		offset += len;
-		pg = 0;
-	} while (remain);
-
-	return 0;
-}
-
-static bool ban_context(const struct i915_gem_context *ctx)
-{
-	return (i915_gem_context_is_bannable(ctx) &&
-		ctx->ban_score >= CONTEXT_SCORE_BAN_THRESHOLD);
-}
-
-static void i915_gem_context_mark_guilty(struct i915_gem_context *ctx)
-{
-	ctx->guilty_count++;
-	ctx->ban_score += CONTEXT_SCORE_GUILTY;
-	if (ban_context(ctx))
-		i915_gem_context_set_banned(ctx);
-
->>>>>>> c2a9c7ab
 	DRM_DEBUG_DRIVER("context %s marked guilty (score %d) banned? %s\n",
 			 ctx->name, ctx->ban_score,
 			 yesno(i915_gem_context_is_banned(ctx)));
@@ -2846,7 +2791,6 @@
 	const bool guilty = engine_stalled(request->engine);
 
 	/* The guilty request will get skipped on a hung engine.
-<<<<<<< HEAD
 	 *
 	 * Users of client default contexts do not rely on logical
 	 * state preserved between batches so it is safe to execute
@@ -2862,23 +2806,6 @@
 	 * (exported via sync_file info ioctl on explicit fences) to observe
 	 * when it loses the context state and should rebuild accordingly.
 	 *
-=======
-	 *
-	 * Users of client default contexts do not rely on logical
-	 * state preserved between batches so it is safe to execute
-	 * queued requests following the hang. Non default contexts
-	 * rely on preserved state, so skipping a batch loses the
-	 * evolution of the state and it needs to be considered corrupted.
-	 * Executing more queued batches on top of corrupted state is
-	 * risky. But we take the risk by trying to advance through
-	 * the queued requests in order to make the client behaviour
-	 * more predictable around resets, by not throwing away random
-	 * amount of batches it has prepared for execution. Sophisticated
-	 * clients can use gem_reset_stats_ioctl and dma fence status
-	 * (exported via sync_file info ioctl on explicit fences) to observe
-	 * when it loses the context state and should rebuild accordingly.
-	 *
->>>>>>> c2a9c7ab
 	 * The context ban, and ultimately the client ban, mechanism are safety
 	 * valves if client submission ends up resulting in nothing more than
 	 * subsequent hangs.
