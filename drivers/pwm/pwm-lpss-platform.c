/*
 * Intel Low Power Subsystem PWM controller driver
 *
 * Copyright (C) 2014, Intel Corporation
 *
 * Derived from the original pwm-lpss.c
 *
 * This program is free software; you can redistribute it and/or modify
 * it under the terms of the GNU General Public License version 2 as
 * published by the Free Software Foundation.
 */

#include <linux/acpi.h>
#include <linux/kernel.h>
#include <linux/module.h>
#include <linux/platform_device.h>
#include <linux/pm_runtime.h>

#include "pwm-lpss.h"

/* BayTrail */
static const struct pwm_lpss_boardinfo pwm_lpss_byt_info = {
	.clk_rate = 25000000,
	.npwm = 1,
	.base_unit_bits = 16,
};

/* Braswell */
static const struct pwm_lpss_boardinfo pwm_lpss_bsw_info = {
	.clk_rate = 19200000,
	.npwm = 1,
	.base_unit_bits = 16,
};

/* Broxton */
static const struct pwm_lpss_boardinfo pwm_lpss_bxt_info = {
	.clk_rate = 19200000,
	.npwm = 4,
	.base_unit_bits = 22,
<<<<<<< HEAD
=======
	.bypass = true,
>>>>>>> c2a9c7ab
};

static int pwm_lpss_probe_platform(struct platform_device *pdev)
{
	const struct pwm_lpss_boardinfo *info;
	const struct acpi_device_id *id;
	struct pwm_lpss_chip *lpwm;
	struct resource *r;

	id = acpi_match_device(pdev->dev.driver->acpi_match_table, &pdev->dev);
	if (!id)
		return -ENODEV;

	info = (const struct pwm_lpss_boardinfo *)id->driver_data;
	r = platform_get_resource(pdev, IORESOURCE_MEM, 0);

	lpwm = pwm_lpss_probe(&pdev->dev, r, info);
	if (IS_ERR(lpwm))
		return PTR_ERR(lpwm);

	platform_set_drvdata(pdev, lpwm);

	pm_runtime_set_active(&pdev->dev);
	pm_runtime_enable(&pdev->dev);

	return 0;
}

static int pwm_lpss_remove_platform(struct platform_device *pdev)
{
	struct pwm_lpss_chip *lpwm = platform_get_drvdata(pdev);

	pm_runtime_disable(&pdev->dev);
	return pwm_lpss_remove(lpwm);
}

static const struct acpi_device_id pwm_lpss_acpi_match[] = {
	{ "80860F09", (unsigned long)&pwm_lpss_byt_info },
	{ "80862288", (unsigned long)&pwm_lpss_bsw_info },
	{ "80865AC8", (unsigned long)&pwm_lpss_bxt_info },
	{ },
};
MODULE_DEVICE_TABLE(acpi, pwm_lpss_acpi_match);

static struct platform_driver pwm_lpss_driver_platform = {
	.driver = {
		.name = "pwm-lpss",
		.acpi_match_table = pwm_lpss_acpi_match,
	},
	.probe = pwm_lpss_probe_platform,
	.remove = pwm_lpss_remove_platform,
};
module_platform_driver(pwm_lpss_driver_platform);

MODULE_DESCRIPTION("PWM platform driver for Intel LPSS");
MODULE_LICENSE("GPL v2");
MODULE_ALIAS("platform:pwm-lpss");<|MERGE_RESOLUTION|>--- conflicted
+++ resolved
@@ -37,10 +37,7 @@
 	.clk_rate = 19200000,
 	.npwm = 4,
 	.base_unit_bits = 22,
-<<<<<<< HEAD
-=======
 	.bypass = true,
->>>>>>> c2a9c7ab
 };
 
 static int pwm_lpss_probe_platform(struct platform_device *pdev)
