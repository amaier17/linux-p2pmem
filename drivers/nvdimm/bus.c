/*
 * Copyright(c) 2013-2015 Intel Corporation. All rights reserved.
 *
 * This program is free software; you can redistribute it and/or modify
 * it under the terms of version 2 of the GNU General Public License as
 * published by the Free Software Foundation.
 *
 * This program is distributed in the hope that it will be useful, but
 * WITHOUT ANY WARRANTY; without even the implied warranty of
 * MERCHANTABILITY or FITNESS FOR A PARTICULAR PURPOSE.  See the GNU
 * General Public License for more details.
 */
#define pr_fmt(fmt) KBUILD_MODNAME ": " fmt
#include <linux/vmalloc.h>
#include <linux/uaccess.h>
#include <linux/module.h>
#include <linux/blkdev.h>
#include <linux/fcntl.h>
#include <linux/async.h>
#include <linux/genhd.h>
#include <linux/ndctl.h>
#include <linux/sched.h>
#include <linux/slab.h>
#include <linux/fs.h>
#include <linux/io.h>
#include <linux/mm.h>
#include <linux/nd.h>
#include "nd-core.h"
#include "nd.h"
#include "pfn.h"

int nvdimm_major;
static int nvdimm_bus_major;
static struct class *nd_class;
static DEFINE_IDA(nd_ida);

static int to_nd_device_type(struct device *dev)
{
	if (is_nvdimm(dev))
		return ND_DEVICE_DIMM;
	else if (is_memory(dev))
		return ND_DEVICE_REGION_PMEM;
	else if (is_nd_blk(dev))
		return ND_DEVICE_REGION_BLK;
	else if (is_nd_dax(dev))
		return ND_DEVICE_DAX_PMEM;
	else if (is_nd_region(dev->parent))
		return nd_region_to_nstype(to_nd_region(dev->parent));

	return 0;
}

static int nvdimm_bus_uevent(struct device *dev, struct kobj_uevent_env *env)
{
	/*
	 * Ensure that region devices always have their numa node set as
	 * early as possible.
	 */
	if (is_nd_region(dev))
		set_dev_node(dev, to_nd_region(dev)->numa_node);
	return add_uevent_var(env, "MODALIAS=" ND_DEVICE_MODALIAS_FMT,
			to_nd_device_type(dev));
}

static struct module *to_bus_provider(struct device *dev)
{
	/* pin bus providers while regions are enabled */
	if (is_nd_region(dev)) {
		struct nvdimm_bus *nvdimm_bus = walk_to_nvdimm_bus(dev);

		return nvdimm_bus->nd_desc->module;
	}
	return NULL;
}

static void nvdimm_bus_probe_start(struct nvdimm_bus *nvdimm_bus)
{
	nvdimm_bus_lock(&nvdimm_bus->dev);
	nvdimm_bus->probe_active++;
	nvdimm_bus_unlock(&nvdimm_bus->dev);
}

static void nvdimm_bus_probe_end(struct nvdimm_bus *nvdimm_bus)
{
	nvdimm_bus_lock(&nvdimm_bus->dev);
	if (--nvdimm_bus->probe_active == 0)
		wake_up(&nvdimm_bus->probe_wait);
	nvdimm_bus_unlock(&nvdimm_bus->dev);
}

static int nvdimm_bus_probe(struct device *dev)
{
	struct nd_device_driver *nd_drv = to_nd_device_driver(dev->driver);
	struct module *provider = to_bus_provider(dev);
	struct nvdimm_bus *nvdimm_bus = walk_to_nvdimm_bus(dev);
	int rc;

	if (!try_module_get(provider))
		return -ENXIO;

	nvdimm_bus_probe_start(nvdimm_bus);
	rc = nd_drv->probe(dev);
	if (rc == 0)
		nd_region_probe_success(nvdimm_bus, dev);
	else
		nd_region_disable(nvdimm_bus, dev);
	nvdimm_bus_probe_end(nvdimm_bus);

	dev_dbg(&nvdimm_bus->dev, "%s.probe(%s) = %d\n", dev->driver->name,
			dev_name(dev), rc);

	if (rc != 0)
		module_put(provider);
	return rc;
}

static int nvdimm_bus_remove(struct device *dev)
{
	struct nd_device_driver *nd_drv = to_nd_device_driver(dev->driver);
	struct module *provider = to_bus_provider(dev);
	struct nvdimm_bus *nvdimm_bus = walk_to_nvdimm_bus(dev);
	int rc = 0;

	if (nd_drv->remove)
		rc = nd_drv->remove(dev);
	nd_region_disable(nvdimm_bus, dev);

	dev_dbg(&nvdimm_bus->dev, "%s.remove(%s) = %d\n", dev->driver->name,
			dev_name(dev), rc);
	module_put(provider);
	return rc;
}

static void nvdimm_bus_shutdown(struct device *dev)
{
	struct nvdimm_bus *nvdimm_bus = walk_to_nvdimm_bus(dev);
	struct nd_device_driver *nd_drv = NULL;

	if (dev->driver)
		nd_drv = to_nd_device_driver(dev->driver);

	if (nd_drv && nd_drv->shutdown) {
		nd_drv->shutdown(dev);
		dev_dbg(&nvdimm_bus->dev, "%s.shutdown(%s)\n",
				dev->driver->name, dev_name(dev));
	}
}

void nd_device_notify(struct device *dev, enum nvdimm_event event)
{
	device_lock(dev);
	if (dev->driver) {
		struct nd_device_driver *nd_drv;

		nd_drv = to_nd_device_driver(dev->driver);
		if (nd_drv->notify)
			nd_drv->notify(dev, event);
	}
	device_unlock(dev);
}
EXPORT_SYMBOL(nd_device_notify);

void nvdimm_region_notify(struct nd_region *nd_region, enum nvdimm_event event)
{
	struct nvdimm_bus *nvdimm_bus = walk_to_nvdimm_bus(&nd_region->dev);

	if (!nvdimm_bus)
		return;

	/* caller is responsible for holding a reference on the device */
	nd_device_notify(&nd_region->dev, event);
}
EXPORT_SYMBOL_GPL(nvdimm_region_notify);

long nvdimm_clear_poison(struct device *dev, phys_addr_t phys,
		unsigned int len)
{
	struct nvdimm_bus *nvdimm_bus = walk_to_nvdimm_bus(dev);
	struct nvdimm_bus_descriptor *nd_desc;
	struct nd_cmd_clear_error clear_err;
	struct nd_cmd_ars_cap ars_cap;
	u32 clear_err_unit, mask;
	int cmd_rc, rc;

	if (!nvdimm_bus)
		return -ENXIO;

	nd_desc = nvdimm_bus->nd_desc;
	/*
	 * if ndctl does not exist, it's PMEM_LEGACY and
	 * we want to just pretend everything is handled.
	 */
	if (!nd_desc->ndctl)
		return len;

	memset(&ars_cap, 0, sizeof(ars_cap));
	ars_cap.address = phys;
	ars_cap.length = len;
	rc = nd_desc->ndctl(nd_desc, NULL, ND_CMD_ARS_CAP, &ars_cap,
			sizeof(ars_cap), &cmd_rc);
	if (rc < 0)
		return rc;
	if (cmd_rc < 0)
		return cmd_rc;
	clear_err_unit = ars_cap.clear_err_unit;
	if (!clear_err_unit || !is_power_of_2(clear_err_unit))
		return -ENXIO;

	mask = clear_err_unit - 1;
	if ((phys | len) & mask)
		return -ENXIO;
	memset(&clear_err, 0, sizeof(clear_err));
	clear_err.address = phys;
	clear_err.length = len;
	rc = nd_desc->ndctl(nd_desc, NULL, ND_CMD_CLEAR_ERROR, &clear_err,
			sizeof(clear_err), &cmd_rc);
	if (rc < 0)
		return rc;
	if (cmd_rc < 0)
		return cmd_rc;

	nvdimm_forget_poison(nvdimm_bus, phys, len);
	return clear_err.cleared;
}
EXPORT_SYMBOL_GPL(nvdimm_clear_poison);

void __nvdimm_bus_badblocks_clear(struct nvdimm_bus *nvdimm_bus,
		struct resource *res)
{
	lockdep_assert_held(&nvdimm_bus->reconfig_mutex);
	device_for_each_child(&nvdimm_bus->dev, (void *)res,
			nvdimm_region_badblocks_clear);
}
EXPORT_SYMBOL_GPL(__nvdimm_bus_badblocks_clear);

static int nvdimm_bus_match(struct device *dev, struct device_driver *drv);

static struct bus_type nvdimm_bus_type = {
	.name = "nd",
	.uevent = nvdimm_bus_uevent,
	.match = nvdimm_bus_match,
	.probe = nvdimm_bus_probe,
	.remove = nvdimm_bus_remove,
	.shutdown = nvdimm_bus_shutdown,
};

static void nvdimm_bus_release(struct device *dev)
{
	struct nvdimm_bus *nvdimm_bus;

	nvdimm_bus = container_of(dev, struct nvdimm_bus, dev);
	ida_simple_remove(&nd_ida, nvdimm_bus->id);
	kfree(nvdimm_bus);
}

static bool is_nvdimm_bus(struct device *dev)
{
	return dev->release == nvdimm_bus_release;
}

struct nvdimm_bus *walk_to_nvdimm_bus(struct device *nd_dev)
{
	struct device *dev;

	for (dev = nd_dev; dev; dev = dev->parent)
		if (is_nvdimm_bus(dev))
			break;
	dev_WARN_ONCE(nd_dev, !dev, "invalid dev, not on nd bus\n");
	if (dev)
		return to_nvdimm_bus(dev);
	return NULL;
}

struct nvdimm_bus *to_nvdimm_bus(struct device *dev)
{
	struct nvdimm_bus *nvdimm_bus;

	nvdimm_bus = container_of(dev, struct nvdimm_bus, dev);
	WARN_ON(!is_nvdimm_bus(dev));
	return nvdimm_bus;
}
EXPORT_SYMBOL_GPL(to_nvdimm_bus);

struct nvdimm_bus *nvdimm_bus_register(struct device *parent,
		struct nvdimm_bus_descriptor *nd_desc)
{
	struct nvdimm_bus *nvdimm_bus;
	int rc;

	nvdimm_bus = kzalloc(sizeof(*nvdimm_bus), GFP_KERNEL);
	if (!nvdimm_bus)
		return NULL;
	INIT_LIST_HEAD(&nvdimm_bus->list);
	INIT_LIST_HEAD(&nvdimm_bus->mapping_list);
	INIT_LIST_HEAD(&nvdimm_bus->poison_list);
	init_waitqueue_head(&nvdimm_bus->probe_wait);
	nvdimm_bus->id = ida_simple_get(&nd_ida, 0, 0, GFP_KERNEL);
	mutex_init(&nvdimm_bus->reconfig_mutex);
	spin_lock_init(&nvdimm_bus->poison_lock);
	if (nvdimm_bus->id < 0) {
		kfree(nvdimm_bus);
		return NULL;
	}
	nvdimm_bus->nd_desc = nd_desc;
	nvdimm_bus->dev.parent = parent;
	nvdimm_bus->dev.release = nvdimm_bus_release;
	nvdimm_bus->dev.groups = nd_desc->attr_groups;
	nvdimm_bus->dev.bus = &nvdimm_bus_type;
	dev_set_name(&nvdimm_bus->dev, "ndbus%d", nvdimm_bus->id);
	rc = device_register(&nvdimm_bus->dev);
	if (rc) {
		dev_dbg(&nvdimm_bus->dev, "registration failed: %d\n", rc);
		goto err;
	}

	return nvdimm_bus;
 err:
	put_device(&nvdimm_bus->dev);
	return NULL;
}
EXPORT_SYMBOL_GPL(nvdimm_bus_register);

void nvdimm_bus_unregister(struct nvdimm_bus *nvdimm_bus)
{
	if (!nvdimm_bus)
		return;
	device_unregister(&nvdimm_bus->dev);
}
EXPORT_SYMBOL_GPL(nvdimm_bus_unregister);

static int child_unregister(struct device *dev, void *data)
{
	/*
	 * the singular ndctl class device per bus needs to be
	 * "device_destroy"ed, so skip it here
	 *
	 * i.e. remove classless children
	 */
	if (dev->class)
		/* pass */;
	else
		nd_device_unregister(dev, ND_SYNC);
	return 0;
}

static void free_poison_list(struct list_head *poison_list)
{
	struct nd_poison *pl, *next;

	list_for_each_entry_safe(pl, next, poison_list, list) {
		list_del(&pl->list);
		kfree(pl);
	}
	list_del_init(poison_list);
}

static int nd_bus_remove(struct device *dev)
{
	struct nvdimm_bus *nvdimm_bus = to_nvdimm_bus(dev);

	mutex_lock(&nvdimm_bus_list_mutex);
	list_del_init(&nvdimm_bus->list);
	mutex_unlock(&nvdimm_bus_list_mutex);

	nd_synchronize();
	device_for_each_child(&nvdimm_bus->dev, NULL, child_unregister);

	spin_lock(&nvdimm_bus->poison_lock);
	free_poison_list(&nvdimm_bus->poison_list);
	spin_unlock(&nvdimm_bus->poison_lock);

	nvdimm_bus_destroy_ndctl(nvdimm_bus);

	return 0;
}

static int nd_bus_probe(struct device *dev)
{
	struct nvdimm_bus *nvdimm_bus = to_nvdimm_bus(dev);
	int rc;

	rc = nvdimm_bus_create_ndctl(nvdimm_bus);
	if (rc)
		return rc;

	mutex_lock(&nvdimm_bus_list_mutex);
	list_add_tail(&nvdimm_bus->list, &nvdimm_bus_list);
	mutex_unlock(&nvdimm_bus_list_mutex);

	/* enable bus provider attributes to look up their local context */
	dev_set_drvdata(dev, nvdimm_bus->nd_desc);

	return 0;
}

static struct nd_device_driver nd_bus_driver = {
	.probe = nd_bus_probe,
	.remove = nd_bus_remove,
	.drv = {
		.name = "nd_bus",
		.suppress_bind_attrs = true,
		.bus = &nvdimm_bus_type,
		.owner = THIS_MODULE,
		.mod_name = KBUILD_MODNAME,
	},
};

static int nvdimm_bus_match(struct device *dev, struct device_driver *drv)
{
	struct nd_device_driver *nd_drv = to_nd_device_driver(drv);

	if (is_nvdimm_bus(dev) && nd_drv == &nd_bus_driver)
		return true;

	return !!test_bit(to_nd_device_type(dev), &nd_drv->type);
}

static ASYNC_DOMAIN_EXCLUSIVE(nd_async_domain);

void nd_synchronize(void)
{
	async_synchronize_full_domain(&nd_async_domain);
}
EXPORT_SYMBOL_GPL(nd_synchronize);

static void nd_async_device_register(void *d, async_cookie_t cookie)
{
	struct device *dev = d;

	if (device_add(dev) != 0) {
		dev_err(dev, "%s: failed\n", __func__);
		put_device(dev);
	}
	put_device(dev);
}

static void nd_async_device_unregister(void *d, async_cookie_t cookie)
{
	struct device *dev = d;

	/* flush bus operations before delete */
	nvdimm_bus_lock(dev);
	nvdimm_bus_unlock(dev);

	device_unregister(dev);
	put_device(dev);
}

void __nd_device_register(struct device *dev)
{
	if (!dev)
		return;
	dev->bus = &nvdimm_bus_type;
	get_device(dev);
	async_schedule_domain(nd_async_device_register, dev,
			&nd_async_domain);
}

void nd_device_register(struct device *dev)
{
	device_initialize(dev);
	__nd_device_register(dev);
}
EXPORT_SYMBOL(nd_device_register);

void nd_device_unregister(struct device *dev, enum nd_async_mode mode)
{
	switch (mode) {
	case ND_ASYNC:
		get_device(dev);
		async_schedule_domain(nd_async_device_unregister, dev,
				&nd_async_domain);
		break;
	case ND_SYNC:
		nd_synchronize();
		device_unregister(dev);
		break;
	}
}
EXPORT_SYMBOL(nd_device_unregister);

/**
 * __nd_driver_register() - register a region or a namespace driver
 * @nd_drv: driver to register
 * @owner: automatically set by nd_driver_register() macro
 * @mod_name: automatically set by nd_driver_register() macro
 */
int __nd_driver_register(struct nd_device_driver *nd_drv, struct module *owner,
		const char *mod_name)
{
	struct device_driver *drv = &nd_drv->drv;

	if (!nd_drv->type) {
		pr_debug("driver type bitmask not set (%pf)\n",
				__builtin_return_address(0));
		return -EINVAL;
	}

	if (!nd_drv->probe) {
		pr_debug("%s ->probe() must be specified\n", mod_name);
		return -EINVAL;
	}

	drv->bus = &nvdimm_bus_type;
	drv->owner = owner;
	drv->mod_name = mod_name;

	return driver_register(drv);
}
EXPORT_SYMBOL(__nd_driver_register);

int nvdimm_revalidate_disk(struct gendisk *disk)
{
	struct device *dev = disk_to_dev(disk)->parent;
	struct nd_region *nd_region = to_nd_region(dev->parent);
	const char *pol = nd_region->ro ? "only" : "write";

	if (nd_region->ro == get_disk_ro(disk))
		return 0;

	dev_info(dev, "%s read-%s, marking %s read-%s\n",
			dev_name(&nd_region->dev), pol, disk->disk_name, pol);
	set_disk_ro(disk, nd_region->ro);

	return 0;

}
EXPORT_SYMBOL(nvdimm_revalidate_disk);

static ssize_t modalias_show(struct device *dev, struct device_attribute *attr,
		char *buf)
{
	return sprintf(buf, ND_DEVICE_MODALIAS_FMT "\n",
			to_nd_device_type(dev));
}
static DEVICE_ATTR_RO(modalias);

static ssize_t devtype_show(struct device *dev, struct device_attribute *attr,
		char *buf)
{
	return sprintf(buf, "%s\n", dev->type->name);
}
static DEVICE_ATTR_RO(devtype);

static struct attribute *nd_device_attributes[] = {
	&dev_attr_modalias.attr,
	&dev_attr_devtype.attr,
	NULL,
};

/**
 * nd_device_attribute_group - generic attributes for all devices on an nd bus
 */
struct attribute_group nd_device_attribute_group = {
	.attrs = nd_device_attributes,
};
EXPORT_SYMBOL_GPL(nd_device_attribute_group);

static ssize_t numa_node_show(struct device *dev,
		struct device_attribute *attr, char *buf)
{
	return sprintf(buf, "%d\n", dev_to_node(dev));
}
static DEVICE_ATTR_RO(numa_node);

static struct attribute *nd_numa_attributes[] = {
	&dev_attr_numa_node.attr,
	NULL,
};

static umode_t nd_numa_attr_visible(struct kobject *kobj, struct attribute *a,
		int n)
{
	if (!IS_ENABLED(CONFIG_NUMA))
		return 0;

	return a->mode;
}

/**
 * nd_numa_attribute_group - NUMA attributes for all devices on an nd bus
 */
struct attribute_group nd_numa_attribute_group = {
	.attrs = nd_numa_attributes,
	.is_visible = nd_numa_attr_visible,
};
EXPORT_SYMBOL_GPL(nd_numa_attribute_group);

int nvdimm_bus_create_ndctl(struct nvdimm_bus *nvdimm_bus)
{
	dev_t devt = MKDEV(nvdimm_bus_major, nvdimm_bus->id);
	struct device *dev;

	dev = device_create(nd_class, &nvdimm_bus->dev, devt, nvdimm_bus,
			"ndctl%d", nvdimm_bus->id);

	if (IS_ERR(dev))
		dev_dbg(&nvdimm_bus->dev, "failed to register ndctl%d: %ld\n",
				nvdimm_bus->id, PTR_ERR(dev));
	return PTR_ERR_OR_ZERO(dev);
}

void nvdimm_bus_destroy_ndctl(struct nvdimm_bus *nvdimm_bus)
{
	device_destroy(nd_class, MKDEV(nvdimm_bus_major, nvdimm_bus->id));
}

static const struct nd_cmd_desc __nd_cmd_dimm_descs[] = {
	[ND_CMD_IMPLEMENTED] = { },
	[ND_CMD_SMART] = {
		.out_num = 2,
		.out_sizes = { 4, 128, },
	},
	[ND_CMD_SMART_THRESHOLD] = {
		.out_num = 2,
		.out_sizes = { 4, 8, },
	},
	[ND_CMD_DIMM_FLAGS] = {
		.out_num = 2,
		.out_sizes = { 4, 4 },
	},
	[ND_CMD_GET_CONFIG_SIZE] = {
		.out_num = 3,
		.out_sizes = { 4, 4, 4, },
	},
	[ND_CMD_GET_CONFIG_DATA] = {
		.in_num = 2,
		.in_sizes = { 4, 4, },
		.out_num = 2,
		.out_sizes = { 4, UINT_MAX, },
	},
	[ND_CMD_SET_CONFIG_DATA] = {
		.in_num = 3,
		.in_sizes = { 4, 4, UINT_MAX, },
		.out_num = 1,
		.out_sizes = { 4, },
	},
	[ND_CMD_VENDOR] = {
		.in_num = 3,
		.in_sizes = { 4, 4, UINT_MAX, },
		.out_num = 3,
		.out_sizes = { 4, 4, UINT_MAX, },
	},
	[ND_CMD_CALL] = {
		.in_num = 2,
		.in_sizes = { sizeof(struct nd_cmd_pkg), UINT_MAX, },
		.out_num = 1,
		.out_sizes = { UINT_MAX, },
	},
};

const struct nd_cmd_desc *nd_cmd_dimm_desc(int cmd)
{
	if (cmd < ARRAY_SIZE(__nd_cmd_dimm_descs))
		return &__nd_cmd_dimm_descs[cmd];
	return NULL;
}
EXPORT_SYMBOL_GPL(nd_cmd_dimm_desc);

static const struct nd_cmd_desc __nd_cmd_bus_descs[] = {
	[ND_CMD_IMPLEMENTED] = { },
	[ND_CMD_ARS_CAP] = {
		.in_num = 2,
		.in_sizes = { 8, 8, },
		.out_num = 4,
		.out_sizes = { 4, 4, 4, 4, },
	},
	[ND_CMD_ARS_START] = {
		.in_num = 5,
		.in_sizes = { 8, 8, 2, 1, 5, },
		.out_num = 2,
		.out_sizes = { 4, 4, },
	},
	[ND_CMD_ARS_STATUS] = {
		.out_num = 3,
		.out_sizes = { 4, 4, UINT_MAX, },
	},
	[ND_CMD_CLEAR_ERROR] = {
		.in_num = 2,
		.in_sizes = { 8, 8, },
		.out_num = 3,
		.out_sizes = { 4, 4, 8, },
	},
	[ND_CMD_CALL] = {
		.in_num = 2,
		.in_sizes = { sizeof(struct nd_cmd_pkg), UINT_MAX, },
		.out_num = 1,
		.out_sizes = { UINT_MAX, },
	},
};

const struct nd_cmd_desc *nd_cmd_bus_desc(int cmd)
{
	if (cmd < ARRAY_SIZE(__nd_cmd_bus_descs))
		return &__nd_cmd_bus_descs[cmd];
	return NULL;
}
EXPORT_SYMBOL_GPL(nd_cmd_bus_desc);

u32 nd_cmd_in_size(struct nvdimm *nvdimm, int cmd,
		const struct nd_cmd_desc *desc, int idx, void *buf)
{
	if (idx >= desc->in_num)
		return UINT_MAX;

	if (desc->in_sizes[idx] < UINT_MAX)
		return desc->in_sizes[idx];

	if (nvdimm && cmd == ND_CMD_SET_CONFIG_DATA && idx == 2) {
		struct nd_cmd_set_config_hdr *hdr = buf;

		return hdr->in_length;
	} else if (nvdimm && cmd == ND_CMD_VENDOR && idx == 2) {
		struct nd_cmd_vendor_hdr *hdr = buf;

		return hdr->in_length;
	} else if (cmd == ND_CMD_CALL) {
		struct nd_cmd_pkg *pkg = buf;

		return pkg->nd_size_in;
	}

	return UINT_MAX;
}
EXPORT_SYMBOL_GPL(nd_cmd_in_size);

u32 nd_cmd_out_size(struct nvdimm *nvdimm, int cmd,
		const struct nd_cmd_desc *desc, int idx, const u32 *in_field,
		const u32 *out_field, unsigned long remainder)
{
	if (idx >= desc->out_num)
		return UINT_MAX;

	if (desc->out_sizes[idx] < UINT_MAX)
		return desc->out_sizes[idx];

	if (nvdimm && cmd == ND_CMD_GET_CONFIG_DATA && idx == 1)
		return in_field[1];
	else if (nvdimm && cmd == ND_CMD_VENDOR && idx == 2)
		return out_field[1];
	else if (!nvdimm && cmd == ND_CMD_ARS_STATUS && idx == 2) {
		/*
		 * Per table 9-276 ARS Data in ACPI 6.1, out_field[1] is
		 * "Size of Output Buffer in bytes, including this
		 * field."
		 */
		if (out_field[1] < 4)
			return 0;
		/*
		 * ACPI 6.1 is ambiguous if 'status' is included in the
		 * output size. If we encounter an output size that
		 * overshoots the remainder by 4 bytes, assume it was
		 * including 'status'.
		 */
		if (out_field[1] - 8 == remainder)
			return remainder;
		return out_field[1] - 4;
	} else if (cmd == ND_CMD_CALL) {
		struct nd_cmd_pkg *pkg = (struct nd_cmd_pkg *) in_field;

		return pkg->nd_size_out;
	}


	return UINT_MAX;
}
EXPORT_SYMBOL_GPL(nd_cmd_out_size);

void wait_nvdimm_bus_probe_idle(struct device *dev)
{
	struct nvdimm_bus *nvdimm_bus = walk_to_nvdimm_bus(dev);

	do {
		if (nvdimm_bus->probe_active == 0)
			break;
		nvdimm_bus_unlock(&nvdimm_bus->dev);
		wait_event(nvdimm_bus->probe_wait,
				nvdimm_bus->probe_active == 0);
		nvdimm_bus_lock(&nvdimm_bus->dev);
	} while (true);
}

static int nd_pmem_forget_poison_check(struct device *dev, void *data)
{
<<<<<<< HEAD
	struct nd_cmd_clear_error *clear_err =
		(struct nd_cmd_clear_error *)data;
	struct nd_btt *nd_btt = is_nd_btt(dev) ? to_nd_btt(dev) : NULL;
	struct nd_pfn *nd_pfn = is_nd_pfn(dev) ? to_nd_pfn(dev) : NULL;
	struct nd_dax *nd_dax = is_nd_dax(dev) ? to_nd_dax(dev) : NULL;
	struct nd_namespace_common *ndns = NULL;
	struct nd_namespace_io *nsio;
	resource_size_t offset = 0, end_trunc = 0, start, end, pstart, pend;

	if (nd_dax || !dev->driver)
		return 0;

	start = clear_err->address;
	end = clear_err->address + clear_err->cleared - 1;

	if (nd_btt || nd_pfn || nd_dax) {
		if (nd_btt)
			ndns = nd_btt->ndns;
		else if (nd_pfn)
			ndns = nd_pfn->ndns;
		else if (nd_dax)
			ndns = nd_dax->nd_pfn.ndns;

		if (!ndns)
			return 0;
	} else
		ndns = to_ndns(dev);

	nsio = to_nd_namespace_io(&ndns->dev);
	pstart = nsio->res.start + offset;
	pend = nsio->res.end - end_trunc;

	if ((pstart >= start) && (pend <= end))
=======
	if (is_memory(dev) && dev->driver)
>>>>>>> ebe1c89b
		return -EBUSY;

	return 0;

}

static int nd_ns_forget_poison_check(struct device *dev, void *data)
{
	return device_for_each_child(dev, data, nd_pmem_forget_poison_check);
}

/* set_config requires an idle interleave set */
static int nd_cmd_clear_to_send(struct nvdimm_bus *nvdimm_bus,
		struct nvdimm *nvdimm, unsigned int cmd, void *data)
{
	struct nvdimm_bus_descriptor *nd_desc = nvdimm_bus->nd_desc;

	/* ask the bus provider if it would like to block this request */
	if (nd_desc->clear_to_send) {
		int rc = nd_desc->clear_to_send(nd_desc, nvdimm, cmd);

		if (rc)
			return rc;
	}

	/* require clear error to go through the pmem driver */
	if (!nvdimm && cmd == ND_CMD_CLEAR_ERROR)
		return device_for_each_child(&nvdimm_bus->dev, data,
				nd_ns_forget_poison_check);

	if (!nvdimm || cmd != ND_CMD_SET_CONFIG_DATA)
		return 0;

	/* prevent label manipulation while the kernel owns label updates */
	wait_nvdimm_bus_probe_idle(&nvdimm_bus->dev);
	if (atomic_read(&nvdimm->busy))
		return -EBUSY;
	return 0;
}

static int __nd_ioctl(struct nvdimm_bus *nvdimm_bus, struct nvdimm *nvdimm,
		int read_only, unsigned int ioctl_cmd, unsigned long arg)
{
	struct nvdimm_bus_descriptor *nd_desc = nvdimm_bus->nd_desc;
	size_t buf_len = 0, in_len = 0, out_len = 0;
	static char out_env[ND_CMD_MAX_ENVELOPE];
	static char in_env[ND_CMD_MAX_ENVELOPE];
	const struct nd_cmd_desc *desc = NULL;
	unsigned int cmd = _IOC_NR(ioctl_cmd);
	void __user *p = (void __user *) arg;
	struct device *dev = &nvdimm_bus->dev;
	struct nd_cmd_pkg pkg;
	const char *cmd_name, *dimm_name;
	unsigned long cmd_mask;
	void *buf;
	int rc, i, cmd_rc;

	if (nvdimm) {
		desc = nd_cmd_dimm_desc(cmd);
		cmd_name = nvdimm_cmd_name(cmd);
		cmd_mask = nvdimm->cmd_mask;
		dimm_name = dev_name(&nvdimm->dev);
	} else {
		desc = nd_cmd_bus_desc(cmd);
		cmd_name = nvdimm_bus_cmd_name(cmd);
		cmd_mask = nd_desc->cmd_mask;
		dimm_name = "bus";
	}

	if (cmd == ND_CMD_CALL) {
		if (copy_from_user(&pkg, p, sizeof(pkg)))
			return -EFAULT;
	}

	if (!desc || (desc->out_num + desc->in_num == 0) ||
			!test_bit(cmd, &cmd_mask))
		return -ENOTTY;

	/* fail write commands (when read-only) */
	if (read_only)
		switch (cmd) {
		case ND_CMD_VENDOR:
		case ND_CMD_SET_CONFIG_DATA:
		case ND_CMD_ARS_START:
		case ND_CMD_CLEAR_ERROR:
		case ND_CMD_CALL:
			dev_dbg(&nvdimm_bus->dev, "'%s' command while read-only.\n",
					nvdimm ? nvdimm_cmd_name(cmd)
					: nvdimm_bus_cmd_name(cmd));
			return -EPERM;
		default:
			break;
		}

	/* process an input envelope */
	for (i = 0; i < desc->in_num; i++) {
		u32 in_size, copy;

		in_size = nd_cmd_in_size(nvdimm, cmd, desc, i, in_env);
		if (in_size == UINT_MAX) {
			dev_err(dev, "%s:%s unknown input size cmd: %s field: %d\n",
					__func__, dimm_name, cmd_name, i);
			return -ENXIO;
		}
		if (in_len < sizeof(in_env))
			copy = min_t(u32, sizeof(in_env) - in_len, in_size);
		else
			copy = 0;
		if (copy && copy_from_user(&in_env[in_len], p + in_len, copy))
			return -EFAULT;
		in_len += in_size;
	}

	if (cmd == ND_CMD_CALL) {
		dev_dbg(dev, "%s:%s, idx: %llu, in: %zu, out: %zu, len %zu\n",
				__func__, dimm_name, pkg.nd_command,
				in_len, out_len, buf_len);

		for (i = 0; i < ARRAY_SIZE(pkg.nd_reserved2); i++)
			if (pkg.nd_reserved2[i])
				return -EINVAL;
	}

	/* process an output envelope */
	for (i = 0; i < desc->out_num; i++) {
		u32 out_size = nd_cmd_out_size(nvdimm, cmd, desc, i,
				(u32 *) in_env, (u32 *) out_env, 0);
		u32 copy;

		if (out_size == UINT_MAX) {
			dev_dbg(dev, "%s:%s unknown output size cmd: %s field: %d\n",
					__func__, dimm_name, cmd_name, i);
			return -EFAULT;
		}
		if (out_len < sizeof(out_env))
			copy = min_t(u32, sizeof(out_env) - out_len, out_size);
		else
			copy = 0;
		if (copy && copy_from_user(&out_env[out_len],
					p + in_len + out_len, copy))
			return -EFAULT;
		out_len += out_size;
	}

	buf_len = out_len + in_len;
	if (buf_len > ND_IOCTL_MAX_BUFLEN) {
		dev_dbg(dev, "%s:%s cmd: %s buf_len: %zu > %d\n", __func__,
				dimm_name, cmd_name, buf_len,
				ND_IOCTL_MAX_BUFLEN);
		return -EINVAL;
	}

	buf = vmalloc(buf_len);
	if (!buf)
		return -ENOMEM;

	if (copy_from_user(buf, p, buf_len)) {
		rc = -EFAULT;
		goto out;
	}

	nvdimm_bus_lock(&nvdimm_bus->dev);
	rc = nd_cmd_clear_to_send(nvdimm_bus, nvdimm, cmd, buf);
	if (rc)
		goto out_unlock;

	rc = nd_desc->ndctl(nd_desc, nvdimm, cmd, buf, buf_len, &cmd_rc);
	if (rc < 0)
		goto out_unlock;

	if (!nvdimm && cmd == ND_CMD_CLEAR_ERROR && cmd_rc >= 0) {
		struct nd_cmd_clear_error *clear_err = buf;
		struct resource res;

		if (clear_err->cleared) {
			/* clearing the poison list we keep track of */
			nvdimm_forget_poison(nvdimm_bus, clear_err->address,
					clear_err->cleared);

			/* now sync the badblocks lists */
			res.start = clear_err->address;
			res.end = clear_err->address + clear_err->cleared - 1;
			__nvdimm_bus_badblocks_clear(nvdimm_bus, &res);
		}
	}
	nvdimm_bus_unlock(&nvdimm_bus->dev);

	if (copy_to_user(p, buf, buf_len))
		rc = -EFAULT;

	vfree(buf);
	return rc;

 out_unlock:
	nvdimm_bus_unlock(&nvdimm_bus->dev);
 out:
	vfree(buf);
	return rc;
}

static long nd_ioctl(struct file *file, unsigned int cmd, unsigned long arg)
{
	long id = (long) file->private_data;
	int rc = -ENXIO, ro;
	struct nvdimm_bus *nvdimm_bus;

	ro = ((file->f_flags & O_ACCMODE) == O_RDONLY);
	mutex_lock(&nvdimm_bus_list_mutex);
	list_for_each_entry(nvdimm_bus, &nvdimm_bus_list, list) {
		if (nvdimm_bus->id == id) {
			rc = __nd_ioctl(nvdimm_bus, NULL, ro, cmd, arg);
			break;
		}
	}
	mutex_unlock(&nvdimm_bus_list_mutex);

	return rc;
}

static int match_dimm(struct device *dev, void *data)
{
	long id = (long) data;

	if (is_nvdimm(dev)) {
		struct nvdimm *nvdimm = to_nvdimm(dev);

		return nvdimm->id == id;
	}

	return 0;
}

static long nvdimm_ioctl(struct file *file, unsigned int cmd, unsigned long arg)
{
	int rc = -ENXIO, ro;
	struct nvdimm_bus *nvdimm_bus;

	ro = ((file->f_flags & O_ACCMODE) == O_RDONLY);
	mutex_lock(&nvdimm_bus_list_mutex);
	list_for_each_entry(nvdimm_bus, &nvdimm_bus_list, list) {
		struct device *dev = device_find_child(&nvdimm_bus->dev,
				file->private_data, match_dimm);
		struct nvdimm *nvdimm;

		if (!dev)
			continue;

		nvdimm = to_nvdimm(dev);
		rc = __nd_ioctl(nvdimm_bus, nvdimm, ro, cmd, arg);
		put_device(dev);
		break;
	}
	mutex_unlock(&nvdimm_bus_list_mutex);

	return rc;
}

static int nd_open(struct inode *inode, struct file *file)
{
	long minor = iminor(inode);

	file->private_data = (void *) minor;
	return 0;
}

static const struct file_operations nvdimm_bus_fops = {
	.owner = THIS_MODULE,
	.open = nd_open,
	.unlocked_ioctl = nd_ioctl,
	.compat_ioctl = nd_ioctl,
	.llseek = noop_llseek,
};

static const struct file_operations nvdimm_fops = {
	.owner = THIS_MODULE,
	.open = nd_open,
	.unlocked_ioctl = nvdimm_ioctl,
	.compat_ioctl = nvdimm_ioctl,
	.llseek = noop_llseek,
};

int __init nvdimm_bus_init(void)
{
	int rc;

	BUILD_BUG_ON(sizeof(struct nd_smart_payload) != 128);
	BUILD_BUG_ON(sizeof(struct nd_smart_threshold_payload) != 8);

	rc = bus_register(&nvdimm_bus_type);
	if (rc)
		return rc;

	rc = register_chrdev(0, "ndctl", &nvdimm_bus_fops);
	if (rc < 0)
		goto err_bus_chrdev;
	nvdimm_bus_major = rc;

	rc = register_chrdev(0, "dimmctl", &nvdimm_fops);
	if (rc < 0)
		goto err_dimm_chrdev;
	nvdimm_major = rc;

	nd_class = class_create(THIS_MODULE, "nd");
	if (IS_ERR(nd_class)) {
		rc = PTR_ERR(nd_class);
		goto err_class;
	}

	rc = driver_register(&nd_bus_driver.drv);
	if (rc)
		goto err_nd_bus;

	return 0;

 err_nd_bus:
	class_destroy(nd_class);
 err_class:
	unregister_chrdev(nvdimm_major, "dimmctl");
 err_dimm_chrdev:
	unregister_chrdev(nvdimm_bus_major, "ndctl");
 err_bus_chrdev:
	bus_unregister(&nvdimm_bus_type);

	return rc;
}

void nvdimm_bus_exit(void)
{
	driver_unregister(&nd_bus_driver.drv);
	class_destroy(nd_class);
	unregister_chrdev(nvdimm_bus_major, "ndctl");
	unregister_chrdev(nvdimm_major, "dimmctl");
	bus_unregister(&nvdimm_bus_type);
	ida_destroy(&nd_ida);
}<|MERGE_RESOLUTION|>--- conflicted
+++ resolved
@@ -782,7 +782,6 @@
 
 static int nd_pmem_forget_poison_check(struct device *dev, void *data)
 {
-<<<<<<< HEAD
 	struct nd_cmd_clear_error *clear_err =
 		(struct nd_cmd_clear_error *)data;
 	struct nd_btt *nd_btt = is_nd_btt(dev) ? to_nd_btt(dev) : NULL;
@@ -816,9 +815,6 @@
 	pend = nsio->res.end - end_trunc;
 
 	if ((pstart >= start) && (pend <= end))
-=======
-	if (is_memory(dev) && dev->driver)
->>>>>>> ebe1c89b
 		return -EBUSY;
 
 	return 0;
