--- conflicted
+++ resolved
@@ -985,11 +985,7 @@
 			return kvm_s390_inject_program_int(vcpu, PGM_ADDRESSING);
 
 		if (vcpu->run->s.regs.gprs[reg1] & PFMF_CF) {
-<<<<<<< HEAD
 			if (kvm_clear_guest(vcpu->kvm, start, PAGE_SIZE))
-=======
-			if (clear_user((void __user *)vmaddr, PAGE_SIZE))
->>>>>>> a4499382
 				return kvm_s390_inject_program_int(vcpu, PGM_ADDRESSING);
 		}
 
