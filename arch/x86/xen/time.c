--- conflicted
+++ resolved
@@ -158,11 +158,7 @@
 	cycle_t ret;
 
 	preempt_disable_notrace();
-<<<<<<< HEAD
-	src = this_cpu_ptr(&xen_vcpu->time);
-=======
 	src = &__this_cpu_read(xen_vcpu)->time;
->>>>>>> d1d0b6b6
 	ret = pvclock_clocksource_read(src);
 	preempt_enable_notrace();
 	return ret;
