--- conflicted
+++ resolved
@@ -293,22 +293,6 @@
 	at91_ramc_write(0, AT91_DDRSDRC_LPR, saved_lpr0);
 }
 
-static void sama5d3_ddr_standby(void)
-{
-	u32 lpr0;
-	u32 saved_lpr0;
-
-	saved_lpr0 = at91_ramc_read(0, AT91_DDRSDRC_LPR);
-	lpr0 = saved_lpr0 & ~AT91_DDRSDRC_LPCB;
-	lpr0 |= AT91_DDRSDRC_LPCB_POWER_DOWN;
-
-	at91_ramc_write(0, AT91_DDRSDRC_LPR, lpr0);
-
-	cpu_do_idle();
-
-	at91_ramc_write(0, AT91_DDRSDRC_LPR, saved_lpr0);
-}
-
 /* We manage both DDRAM/SDRAM controllers, we need more than one value to
  * remember.
  */
@@ -352,17 +336,10 @@
 };
 
 static const struct of_device_id const ramc_ids[] __initconst = {
-<<<<<<< HEAD
-	{ .compatible = "atmel,at91rm9200-sdramc", .data = at91rm9200_standby },
-	{ .compatible = "atmel,at91sam9260-sdramc", .data = at91sam9_sdram_standby },
-	{ .compatible = "atmel,at91sam9g45-ddramc", .data = at91_ddr_standby },
-	{ .compatible = "atmel,sama5d3-ddramc", .data = sama5d3_ddr_standby },
-=======
 	{ .compatible = "atmel,at91rm9200-sdramc", .data = &ramc_infos[0] },
 	{ .compatible = "atmel,at91sam9260-sdramc", .data = &ramc_infos[1] },
 	{ .compatible = "atmel,at91sam9g45-ddramc", .data = &ramc_infos[2] },
 	{ .compatible = "atmel,sama5d3-ddramc", .data = &ramc_infos[3] },
->>>>>>> 17e310b8
 	{ /*sentinel*/ }
 };
 
