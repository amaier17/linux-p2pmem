/* -*- linux-c -*-
 * INET		802.1Q VLAN
 *		Ethernet-type device handling.
 *
 * Authors:	Ben Greear <greearb@candelatech.com>
 *              Please send support related email to: netdev@vger.kernel.org
 *              VLAN Home Page: http://www.candelatech.com/~greear/vlan.html
 *
 * Fixes:       Mar 22 2001: Martin Bokaemper <mbokaemper@unispherenetworks.com>
 *                - reset skb->pkt_type on incoming packets when MAC was changed
 *                - see that changed MAC is saddr for outgoing packets
 *              Oct 20, 2001:  Ard van Breeman:
 *                - Fix MC-list, finally.
 *                - Flush MC-list on VLAN destroy.
 *
 *
 *		This program is free software; you can redistribute it and/or
 *		modify it under the terms of the GNU General Public License
 *		as published by the Free Software Foundation; either version
 *		2 of the License, or (at your option) any later version.
 */

#define pr_fmt(fmt) KBUILD_MODNAME ": " fmt

#include <linux/module.h>
#include <linux/slab.h>
#include <linux/skbuff.h>
#include <linux/netdevice.h>
#include <linux/etherdevice.h>
#include <linux/ethtool.h>
#include <net/arp.h>

#include "vlan.h"
#include "vlanproc.h"
#include <linux/if_vlan.h>
#include <linux/netpoll.h>

/*
 *	Rebuild the Ethernet MAC header. This is called after an ARP
 *	(or in future other address resolution) has completed on this
 *	sk_buff. We now let ARP fill in the other fields.
 *
 *	This routine CANNOT use cached dst->neigh!
 *	Really, it is used only when dst->neigh is wrong.
 *
 * TODO:  This needs a checkup, I'm ignorant here. --BLG
 */
static int vlan_dev_rebuild_header(struct sk_buff *skb)
{
	struct net_device *dev = skb->dev;
	struct vlan_ethhdr *veth = (struct vlan_ethhdr *)(skb->data);

	switch (veth->h_vlan_encapsulated_proto) {
#ifdef CONFIG_INET
	case htons(ETH_P_IP):

		/* TODO:  Confirm this will work with VLAN headers... */
		return arp_find(veth->h_dest, skb);
#endif
	default:
		pr_debug("%s: unable to resolve type %X addresses\n",
			 dev->name, ntohs(veth->h_vlan_encapsulated_proto));

		memcpy(veth->h_source, dev->dev_addr, ETH_ALEN);
		break;
	}

	return 0;
}

static inline u16
vlan_dev_get_egress_qos_mask(struct net_device *dev, struct sk_buff *skb)
{
	struct vlan_priority_tci_mapping *mp;

	mp = vlan_dev_priv(dev)->egress_priority_map[(skb->priority & 0xF)];
	while (mp) {
		if (mp->priority == skb->priority) {
			return mp->vlan_qos; /* This should already be shifted
					      * to mask correctly with the
					      * VLAN's TCI */
		}
		mp = mp->next;
	}
	return 0;
}

/*
 *	Create the VLAN header for an arbitrary protocol layer
 *
 *	saddr=NULL	means use device source address
 *	daddr=NULL	means leave destination address (eg unresolved arp)
 *
 *  This is called when the SKB is moving down the stack towards the
 *  physical devices.
 */
static int vlan_dev_hard_header(struct sk_buff *skb, struct net_device *dev,
				unsigned short type,
				const void *daddr, const void *saddr,
				unsigned int len)
{
	struct vlan_hdr *vhdr;
	unsigned int vhdrlen = 0;
	u16 vlan_tci = 0;
	int rc;

	if (!(vlan_dev_priv(dev)->flags & VLAN_FLAG_REORDER_HDR)) {
		vhdr = (struct vlan_hdr *) skb_push(skb, VLAN_HLEN);

		vlan_tci = vlan_dev_priv(dev)->vlan_id;
		vlan_tci |= vlan_dev_get_egress_qos_mask(dev, skb);
		vhdr->h_vlan_TCI = htons(vlan_tci);

		/*
		 *  Set the protocol type. For a packet of type ETH_P_802_3/2 we
		 *  put the length in here instead.
		 */
		if (type != ETH_P_802_3 && type != ETH_P_802_2)
			vhdr->h_vlan_encapsulated_proto = htons(type);
		else
			vhdr->h_vlan_encapsulated_proto = htons(len);

		skb->protocol = htons(ETH_P_8021Q);
		type = ETH_P_8021Q;
		vhdrlen = VLAN_HLEN;
	}

	/* Before delegating work to the lower layer, enter our MAC-address */
	if (saddr == NULL)
		saddr = dev->dev_addr;

	/* Now make the underlying real hard header */
	dev = vlan_dev_priv(dev)->real_dev;
	rc = dev_hard_header(skb, dev, type, daddr, saddr, len + vhdrlen);
	if (rc > 0)
		rc += vhdrlen;
	return rc;
}

static inline netdev_tx_t vlan_netpoll_send_skb(struct vlan_dev_priv *vlan, struct sk_buff *skb)
{
#ifdef CONFIG_NET_POLL_CONTROLLER
	if (vlan->netpoll)
		netpoll_send_skb(vlan->netpoll, skb);
#else
	BUG();
#endif
	return NETDEV_TX_OK;
}

static netdev_tx_t vlan_dev_hard_start_xmit(struct sk_buff *skb,
					    struct net_device *dev)
{
	struct vlan_dev_priv *vlan = vlan_dev_priv(dev);
	struct vlan_ethhdr *veth = (struct vlan_ethhdr *)(skb->data);
	unsigned int len;
	int ret;

	/* Handle non-VLAN frames if they are sent to us, for example by DHCP.
	 *
	 * NOTE: THIS ASSUMES DIX ETHERNET, SPECIFICALLY NOT SUPPORTING
	 * OTHER THINGS LIKE FDDI/TokenRing/802.3 SNAPs...
	 */
	if (veth->h_vlan_proto != htons(ETH_P_8021Q) ||
	    vlan->flags & VLAN_FLAG_REORDER_HDR) {
		u16 vlan_tci;
		vlan_tci = vlan->vlan_id;
		vlan_tci |= vlan_dev_get_egress_qos_mask(dev, skb);
		skb = __vlan_hwaccel_put_tag(skb, vlan_tci);
	}

	skb->dev = vlan->real_dev;
	len = skb->len;
	if (unlikely(netpoll_tx_running(dev)))
		return vlan_netpoll_send_skb(vlan, skb);

	ret = dev_queue_xmit(skb);

	if (likely(ret == NET_XMIT_SUCCESS || ret == NET_XMIT_CN)) {
		struct vlan_pcpu_stats *stats;

		stats = this_cpu_ptr(vlan->vlan_pcpu_stats);
		u64_stats_update_begin(&stats->syncp);
		stats->tx_packets++;
		stats->tx_bytes += len;
		u64_stats_update_end(&stats->syncp);
	} else {
		this_cpu_inc(vlan->vlan_pcpu_stats->tx_dropped);
	}

	return ret;
}

static int vlan_dev_change_mtu(struct net_device *dev, int new_mtu)
{
	/* TODO: gotta make sure the underlying layer can handle it,
	 * maybe an IFF_VLAN_CAPABLE flag for devices?
	 */
	if (vlan_dev_priv(dev)->real_dev->mtu < new_mtu)
		return -ERANGE;

	dev->mtu = new_mtu;

	return 0;
}

void vlan_dev_set_ingress_priority(const struct net_device *dev,
				   u32 skb_prio, u16 vlan_prio)
{
	struct vlan_dev_priv *vlan = vlan_dev_priv(dev);

	if (vlan->ingress_priority_map[vlan_prio & 0x7] && !skb_prio)
		vlan->nr_ingress_mappings--;
	else if (!vlan->ingress_priority_map[vlan_prio & 0x7] && skb_prio)
		vlan->nr_ingress_mappings++;

	vlan->ingress_priority_map[vlan_prio & 0x7] = skb_prio;
}

int vlan_dev_set_egress_priority(const struct net_device *dev,
				 u32 skb_prio, u16 vlan_prio)
{
	struct vlan_dev_priv *vlan = vlan_dev_priv(dev);
	struct vlan_priority_tci_mapping *mp = NULL;
	struct vlan_priority_tci_mapping *np;
	u32 vlan_qos = (vlan_prio << VLAN_PRIO_SHIFT) & VLAN_PRIO_MASK;

	/* See if a priority mapping exists.. */
	mp = vlan->egress_priority_map[skb_prio & 0xF];
	while (mp) {
		if (mp->priority == skb_prio) {
			if (mp->vlan_qos && !vlan_qos)
				vlan->nr_egress_mappings--;
			else if (!mp->vlan_qos && vlan_qos)
				vlan->nr_egress_mappings++;
			mp->vlan_qos = vlan_qos;
			return 0;
		}
		mp = mp->next;
	}

	/* Create a new mapping then. */
	mp = vlan->egress_priority_map[skb_prio & 0xF];
	np = kmalloc(sizeof(struct vlan_priority_tci_mapping), GFP_KERNEL);
	if (!np)
		return -ENOBUFS;

	np->next = mp;
	np->priority = skb_prio;
	np->vlan_qos = vlan_qos;
	vlan->egress_priority_map[skb_prio & 0xF] = np;
	if (vlan_qos)
		vlan->nr_egress_mappings++;
	return 0;
}

/* Flags are defined in the vlan_flags enum in include/linux/if_vlan.h file. */
int vlan_dev_change_flags(const struct net_device *dev, u32 flags, u32 mask)
{
	struct vlan_dev_priv *vlan = vlan_dev_priv(dev);
	u32 old_flags = vlan->flags;

	if (mask & ~(VLAN_FLAG_REORDER_HDR | VLAN_FLAG_GVRP |
		     VLAN_FLAG_LOOSE_BINDING))
		return -EINVAL;

	vlan->flags = (old_flags & ~mask) | (flags & mask);

	if (netif_running(dev) && (vlan->flags ^ old_flags) & VLAN_FLAG_GVRP) {
		if (vlan->flags & VLAN_FLAG_GVRP)
			vlan_gvrp_request_join(dev);
		else
			vlan_gvrp_request_leave(dev);
	}
	return 0;
}

void vlan_dev_get_realdev_name(const struct net_device *dev, char *result)
{
	strncpy(result, vlan_dev_priv(dev)->real_dev->name, 23);
}

static int vlan_dev_open(struct net_device *dev)
{
	struct vlan_dev_priv *vlan = vlan_dev_priv(dev);
	struct net_device *real_dev = vlan->real_dev;
	int err;

	if (!(real_dev->flags & IFF_UP) &&
	    !(vlan->flags & VLAN_FLAG_LOOSE_BINDING))
		return -ENETDOWN;

	if (!ether_addr_equal(dev->dev_addr, real_dev->dev_addr)) {
		err = dev_uc_add(real_dev, dev->dev_addr);
		if (err < 0)
			goto out;
	}

	if (dev->flags & IFF_ALLMULTI) {
		err = dev_set_allmulti(real_dev, 1);
		if (err < 0)
			goto del_unicast;
	}
	if (dev->flags & IFF_PROMISC) {
		err = dev_set_promiscuity(real_dev, 1);
		if (err < 0)
			goto clear_allmulti;
	}

	memcpy(vlan->real_dev_addr, real_dev->dev_addr, ETH_ALEN);

	if (vlan->flags & VLAN_FLAG_GVRP)
		vlan_gvrp_request_join(dev);

	if (netif_carrier_ok(real_dev))
		netif_carrier_on(dev);
	return 0;

clear_allmulti:
	if (dev->flags & IFF_ALLMULTI)
		dev_set_allmulti(real_dev, -1);
del_unicast:
	if (!ether_addr_equal(dev->dev_addr, real_dev->dev_addr))
		dev_uc_del(real_dev, dev->dev_addr);
out:
	netif_carrier_off(dev);
	return err;
}

static int vlan_dev_stop(struct net_device *dev)
{
	struct vlan_dev_priv *vlan = vlan_dev_priv(dev);
	struct net_device *real_dev = vlan->real_dev;

	dev_mc_unsync(real_dev, dev);
	dev_uc_unsync(real_dev, dev);
	if (dev->flags & IFF_ALLMULTI)
		dev_set_allmulti(real_dev, -1);
	if (dev->flags & IFF_PROMISC)
		dev_set_promiscuity(real_dev, -1);

	if (!ether_addr_equal(dev->dev_addr, real_dev->dev_addr))
		dev_uc_del(real_dev, dev->dev_addr);

	netif_carrier_off(dev);
	return 0;
}

static int vlan_dev_set_mac_address(struct net_device *dev, void *p)
{
	struct net_device *real_dev = vlan_dev_priv(dev)->real_dev;
	struct sockaddr *addr = p;
	int err;

	if (!is_valid_ether_addr(addr->sa_data))
		return -EADDRNOTAVAIL;

	if (!(dev->flags & IFF_UP))
		goto out;

	if (!ether_addr_equal(addr->sa_data, real_dev->dev_addr)) {
		err = dev_uc_add(real_dev, addr->sa_data);
		if (err < 0)
			return err;
	}

	if (!ether_addr_equal(dev->dev_addr, real_dev->dev_addr))
		dev_uc_del(real_dev, dev->dev_addr);

out:
	memcpy(dev->dev_addr, addr->sa_data, ETH_ALEN);
	return 0;
}

static int vlan_dev_ioctl(struct net_device *dev, struct ifreq *ifr, int cmd)
{
	struct net_device *real_dev = vlan_dev_priv(dev)->real_dev;
	const struct net_device_ops *ops = real_dev->netdev_ops;
	struct ifreq ifrr;
	int err = -EOPNOTSUPP;

	strncpy(ifrr.ifr_name, real_dev->name, IFNAMSIZ);
	ifrr.ifr_ifru = ifr->ifr_ifru;

	switch (cmd) {
	case SIOCGMIIPHY:
	case SIOCGMIIREG:
	case SIOCSMIIREG:
		if (netif_device_present(real_dev) && ops->ndo_do_ioctl)
			err = ops->ndo_do_ioctl(real_dev, &ifrr, cmd);
		break;
	}

	if (!err)
		ifr->ifr_ifru = ifrr.ifr_ifru;

	return err;
}

static int vlan_dev_neigh_setup(struct net_device *dev, struct neigh_parms *pa)
{
	struct net_device *real_dev = vlan_dev_priv(dev)->real_dev;
	const struct net_device_ops *ops = real_dev->netdev_ops;
	int err = 0;

	if (netif_device_present(real_dev) && ops->ndo_neigh_setup)
		err = ops->ndo_neigh_setup(real_dev, pa);

	return err;
}

#if defined(CONFIG_FCOE) || defined(CONFIG_FCOE_MODULE)
static int vlan_dev_fcoe_ddp_setup(struct net_device *dev, u16 xid,
				   struct scatterlist *sgl, unsigned int sgc)
{
	struct net_device *real_dev = vlan_dev_priv(dev)->real_dev;
	const struct net_device_ops *ops = real_dev->netdev_ops;
	int rc = 0;

	if (ops->ndo_fcoe_ddp_setup)
		rc = ops->ndo_fcoe_ddp_setup(real_dev, xid, sgl, sgc);

	return rc;
}

static int vlan_dev_fcoe_ddp_done(struct net_device *dev, u16 xid)
{
	struct net_device *real_dev = vlan_dev_priv(dev)->real_dev;
	const struct net_device_ops *ops = real_dev->netdev_ops;
	int len = 0;

	if (ops->ndo_fcoe_ddp_done)
		len = ops->ndo_fcoe_ddp_done(real_dev, xid);

	return len;
}

static int vlan_dev_fcoe_enable(struct net_device *dev)
{
	struct net_device *real_dev = vlan_dev_priv(dev)->real_dev;
	const struct net_device_ops *ops = real_dev->netdev_ops;
	int rc = -EINVAL;

	if (ops->ndo_fcoe_enable)
		rc = ops->ndo_fcoe_enable(real_dev);
	return rc;
}

static int vlan_dev_fcoe_disable(struct net_device *dev)
{
	struct net_device *real_dev = vlan_dev_priv(dev)->real_dev;
	const struct net_device_ops *ops = real_dev->netdev_ops;
	int rc = -EINVAL;

	if (ops->ndo_fcoe_disable)
		rc = ops->ndo_fcoe_disable(real_dev);
	return rc;
}

static int vlan_dev_fcoe_get_wwn(struct net_device *dev, u64 *wwn, int type)
{
	struct net_device *real_dev = vlan_dev_priv(dev)->real_dev;
	const struct net_device_ops *ops = real_dev->netdev_ops;
	int rc = -EINVAL;

	if (ops->ndo_fcoe_get_wwn)
		rc = ops->ndo_fcoe_get_wwn(real_dev, wwn, type);
	return rc;
}

static int vlan_dev_fcoe_ddp_target(struct net_device *dev, u16 xid,
				    struct scatterlist *sgl, unsigned int sgc)
{
	struct net_device *real_dev = vlan_dev_priv(dev)->real_dev;
	const struct net_device_ops *ops = real_dev->netdev_ops;
	int rc = 0;

	if (ops->ndo_fcoe_ddp_target)
		rc = ops->ndo_fcoe_ddp_target(real_dev, xid, sgl, sgc);

	return rc;
}
#endif

static void vlan_dev_change_rx_flags(struct net_device *dev, int change)
{
	struct net_device *real_dev = vlan_dev_priv(dev)->real_dev;

	if (dev->flags & IFF_UP) {
		if (change & IFF_ALLMULTI)
			dev_set_allmulti(real_dev, dev->flags & IFF_ALLMULTI ? 1 : -1);
		if (change & IFF_PROMISC)
			dev_set_promiscuity(real_dev, dev->flags & IFF_PROMISC ? 1 : -1);
	}
}

static void vlan_dev_set_rx_mode(struct net_device *vlan_dev)
{
	dev_mc_sync(vlan_dev_priv(vlan_dev)->real_dev, vlan_dev);
	dev_uc_sync(vlan_dev_priv(vlan_dev)->real_dev, vlan_dev);
}

/*
 * vlan network devices have devices nesting below it, and are a special
 * "super class" of normal network devices; split their locks off into a
 * separate class since they always nest.
 */
static struct lock_class_key vlan_netdev_xmit_lock_key;
static struct lock_class_key vlan_netdev_addr_lock_key;

static void vlan_dev_set_lockdep_one(struct net_device *dev,
				     struct netdev_queue *txq,
				     void *_subclass)
{
	lockdep_set_class_and_subclass(&txq->_xmit_lock,
				       &vlan_netdev_xmit_lock_key,
				       *(int *)_subclass);
}

static void vlan_dev_set_lockdep_class(struct net_device *dev, int subclass)
{
	lockdep_set_class_and_subclass(&dev->addr_list_lock,
				       &vlan_netdev_addr_lock_key,
				       subclass);
	netdev_for_each_tx_queue(dev, vlan_dev_set_lockdep_one, &subclass);
}

static const struct header_ops vlan_header_ops = {
	.create	 = vlan_dev_hard_header,
	.rebuild = vlan_dev_rebuild_header,
	.parse	 = eth_header_parse,
};

static const struct net_device_ops vlan_netdev_ops;

static int vlan_dev_init(struct net_device *dev)
{
	struct net_device *real_dev = vlan_dev_priv(dev)->real_dev;
	int subclass = 0;

	netif_carrier_off(dev);

	/* IFF_BROADCAST|IFF_MULTICAST; ??? */
	dev->flags  = real_dev->flags & ~(IFF_UP | IFF_PROMISC | IFF_ALLMULTI |
					  IFF_MASTER | IFF_SLAVE);
	dev->iflink = real_dev->ifindex;
	dev->state  = (real_dev->state & ((1<<__LINK_STATE_NOCARRIER) |
					  (1<<__LINK_STATE_DORMANT))) |
		      (1<<__LINK_STATE_PRESENT);

	dev->hw_features = NETIF_F_ALL_CSUM | NETIF_F_SG |
			   NETIF_F_FRAGLIST | NETIF_F_ALL_TSO |
			   NETIF_F_HIGHDMA | NETIF_F_SCTP_CSUM |
			   NETIF_F_ALL_FCOE;

	dev->features |= real_dev->vlan_features | NETIF_F_LLTX;
	dev->gso_max_size = real_dev->gso_max_size;

	/* ipv6 shared card related stuff */
	dev->dev_id = real_dev->dev_id;

	if (is_zero_ether_addr(dev->dev_addr))
		memcpy(dev->dev_addr, real_dev->dev_addr, dev->addr_len);
	if (is_zero_ether_addr(dev->broadcast))
		memcpy(dev->broadcast, real_dev->broadcast, dev->addr_len);

#if defined(CONFIG_FCOE) || defined(CONFIG_FCOE_MODULE)
	dev->fcoe_ddp_xid = real_dev->fcoe_ddp_xid;
#endif

	dev->needed_headroom = real_dev->needed_headroom;
	if (real_dev->features & NETIF_F_HW_VLAN_TX) {
		dev->header_ops      = real_dev->header_ops;
		dev->hard_header_len = real_dev->hard_header_len;
	} else {
		dev->header_ops      = &vlan_header_ops;
		dev->hard_header_len = real_dev->hard_header_len + VLAN_HLEN;
	}

	dev->netdev_ops = &vlan_netdev_ops;

	if (is_vlan_dev(real_dev))
		subclass = 1;

	vlan_dev_set_lockdep_class(dev, subclass);

	vlan_dev_priv(dev)->vlan_pcpu_stats = alloc_percpu(struct vlan_pcpu_stats);
	if (!vlan_dev_priv(dev)->vlan_pcpu_stats)
		return -ENOMEM;

	return 0;
}

static void vlan_dev_uninit(struct net_device *dev)
{
	struct vlan_priority_tci_mapping *pm;
	struct vlan_dev_priv *vlan = vlan_dev_priv(dev);
	int i;

	free_percpu(vlan->vlan_pcpu_stats);
	vlan->vlan_pcpu_stats = NULL;
	for (i = 0; i < ARRAY_SIZE(vlan->egress_priority_map); i++) {
		while ((pm = vlan->egress_priority_map[i]) != NULL) {
			vlan->egress_priority_map[i] = pm->next;
			kfree(pm);
		}
	}
}

static netdev_features_t vlan_dev_fix_features(struct net_device *dev,
	netdev_features_t features)
{
	struct net_device *real_dev = vlan_dev_priv(dev)->real_dev;
	u32 old_features = features;

	features &= real_dev->vlan_features;
	features |= NETIF_F_RXCSUM;
	features &= real_dev->features;

	features |= old_features & NETIF_F_SOFT_FEATURES;
	features |= NETIF_F_LLTX;

	return features;
}

static int vlan_ethtool_get_settings(struct net_device *dev,
				     struct ethtool_cmd *cmd)
{
	const struct vlan_dev_priv *vlan = vlan_dev_priv(dev);

	return __ethtool_get_settings(vlan->real_dev, cmd);
}

static void vlan_ethtool_get_drvinfo(struct net_device *dev,
				     struct ethtool_drvinfo *info)
{
	strcpy(info->driver, vlan_fullname);
	strcpy(info->version, vlan_version);
	strcpy(info->fw_version, "N/A");
}

static struct rtnl_link_stats64 *vlan_dev_get_stats64(struct net_device *dev, struct rtnl_link_stats64 *stats)
{

	if (vlan_dev_priv(dev)->vlan_pcpu_stats) {
		struct vlan_pcpu_stats *p;
		u32 rx_errors = 0, tx_dropped = 0;
		int i;

		for_each_possible_cpu(i) {
			u64 rxpackets, rxbytes, rxmulticast, txpackets, txbytes;
			unsigned int start;

			p = per_cpu_ptr(vlan_dev_priv(dev)->vlan_pcpu_stats, i);
			do {
				start = u64_stats_fetch_begin_bh(&p->syncp);
				rxpackets	= p->rx_packets;
				rxbytes		= p->rx_bytes;
				rxmulticast	= p->rx_multicast;
				txpackets	= p->tx_packets;
				txbytes		= p->tx_bytes;
			} while (u64_stats_fetch_retry_bh(&p->syncp, start));

			stats->rx_packets	+= rxpackets;
			stats->rx_bytes		+= rxbytes;
			stats->multicast	+= rxmulticast;
			stats->tx_packets	+= txpackets;
			stats->tx_bytes		+= txbytes;
			/* rx_errors & tx_dropped are u32 */
			rx_errors	+= p->rx_errors;
			tx_dropped	+= p->tx_dropped;
		}
		stats->rx_errors  = rx_errors;
		stats->tx_dropped = tx_dropped;
	}
	return stats;
}

#ifdef CONFIG_NET_POLL_CONTROLLER
static void vlan_dev_poll_controller(struct net_device *dev)
{
	return;
}

static int vlan_dev_netpoll_setup(struct net_device *dev, struct netpoll_info *npinfo,
				  gfp_t gfp)
{
	struct vlan_dev_priv *vlan = vlan_dev_priv(dev);
	struct net_device *real_dev = vlan->real_dev;
	struct netpoll *netpoll;
	int err = 0;

	netpoll = kzalloc(sizeof(*netpoll), gfp);
	err = -ENOMEM;
	if (!netpoll)
		goto out;

<<<<<<< HEAD
	err = __netpoll_setup(netpoll, real_dev);
=======
	err = __netpoll_setup(netpoll, real_dev, gfp);
>>>>>>> 9450d57e
	if (err) {
		kfree(netpoll);
		goto out;
	}

	vlan->netpoll = netpoll;

out:
	return err;
}

static void vlan_dev_netpoll_cleanup(struct net_device *dev)
{
	struct vlan_dev_priv *vlan= vlan_dev_priv(dev);
	struct netpoll *netpoll = vlan->netpoll;

	if (!netpoll)
		return;

	vlan->netpoll = NULL;

	__netpoll_free_rcu(netpoll);
}
#endif /* CONFIG_NET_POLL_CONTROLLER */

static const struct ethtool_ops vlan_ethtool_ops = {
	.get_settings	        = vlan_ethtool_get_settings,
	.get_drvinfo	        = vlan_ethtool_get_drvinfo,
	.get_link		= ethtool_op_get_link,
};

static const struct net_device_ops vlan_netdev_ops = {
	.ndo_change_mtu		= vlan_dev_change_mtu,
	.ndo_init		= vlan_dev_init,
	.ndo_uninit		= vlan_dev_uninit,
	.ndo_open		= vlan_dev_open,
	.ndo_stop		= vlan_dev_stop,
	.ndo_start_xmit =  vlan_dev_hard_start_xmit,
	.ndo_validate_addr	= eth_validate_addr,
	.ndo_set_mac_address	= vlan_dev_set_mac_address,
	.ndo_set_rx_mode	= vlan_dev_set_rx_mode,
	.ndo_change_rx_flags	= vlan_dev_change_rx_flags,
	.ndo_do_ioctl		= vlan_dev_ioctl,
	.ndo_neigh_setup	= vlan_dev_neigh_setup,
	.ndo_get_stats64	= vlan_dev_get_stats64,
#if defined(CONFIG_FCOE) || defined(CONFIG_FCOE_MODULE)
	.ndo_fcoe_ddp_setup	= vlan_dev_fcoe_ddp_setup,
	.ndo_fcoe_ddp_done	= vlan_dev_fcoe_ddp_done,
	.ndo_fcoe_enable	= vlan_dev_fcoe_enable,
	.ndo_fcoe_disable	= vlan_dev_fcoe_disable,
	.ndo_fcoe_get_wwn	= vlan_dev_fcoe_get_wwn,
	.ndo_fcoe_ddp_target	= vlan_dev_fcoe_ddp_target,
#endif
#ifdef CONFIG_NET_POLL_CONTROLLER
	.ndo_poll_controller	= vlan_dev_poll_controller,
	.ndo_netpoll_setup	= vlan_dev_netpoll_setup,
	.ndo_netpoll_cleanup	= vlan_dev_netpoll_cleanup,
#endif
	.ndo_fix_features	= vlan_dev_fix_features,
};

void vlan_setup(struct net_device *dev)
{
	ether_setup(dev);

	dev->priv_flags		|= IFF_802_1Q_VLAN;
	dev->priv_flags		&= ~(IFF_XMIT_DST_RELEASE | IFF_TX_SKB_SHARING);
	dev->tx_queue_len	= 0;

	dev->netdev_ops		= &vlan_netdev_ops;
	dev->destructor		= free_netdev;
	dev->ethtool_ops	= &vlan_ethtool_ops;

	memset(dev->broadcast, 0, ETH_ALEN);
}<|MERGE_RESOLUTION|>--- conflicted
+++ resolved
@@ -695,11 +695,7 @@
 	if (!netpoll)
 		goto out;
 
-<<<<<<< HEAD
-	err = __netpoll_setup(netpoll, real_dev);
-=======
 	err = __netpoll_setup(netpoll, real_dev, gfp);
->>>>>>> 9450d57e
 	if (err) {
 		kfree(netpoll);
 		goto out;
