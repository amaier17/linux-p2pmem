/*
 * Copyright (C) 2011 matt mooney <mfm@muteddisk.com>
 *               2005-2007 Takahiro Hirofuchi
 * Copyright (C) 2015-2016 Samsung Electronics
 *               Igor Kotrasinski <i.kotrasinsk@samsung.com>
 *               Krzysztof Opasiak <k.opasiak@samsung.com>
 *
 * This program is free software: you can redistribute it and/or modify
 * it under the terms of the GNU General Public License as published by
 * the Free Software Foundation, either version 2 of the License, or
 * (at your option) any later version.
 *
 * This program is distributed in the hope that it will be useful,
 * but WITHOUT ANY WARRANTY; without even the implied warranty of
 * MERCHANTABILITY or FITNESS FOR A PARTICULAR PURPOSE. See the
 * GNU General Public License for more details.
 *
 * You should have received a copy of the GNU General Public License
 * along with this program. If not, see <http://www.gnu.org/licenses/>.
 */

#include <sys/stat.h>

#include <limits.h>
#include <stdint.h>
#include <stdio.h>
#include <string.h>

#include <fcntl.h>
#include <getopt.h>
#include <unistd.h>
#include <errno.h>

#include "vhci_driver.h"
#include "usbip_common.h"
#include "usbip_network.h"
#include "usbip.h"

static const char usbip_attach_usage_string[] =
	"usbip attach <args>\n"
	"    -r, --remote=<host>      The machine with exported USB devices\n"
	"    -b, --busid=<busid>    Busid of the device on <host>\n"
	"    -d, --device=<devid>    Id of the virtual UDC on <host>\n";

void usbip_attach_usage(void)
{
	printf("usage: %s", usbip_attach_usage_string);
}

#define MAX_BUFF 100
static int record_connection(char *host, char *port, char *busid, int rhport)
{
	int fd;
	char path[PATH_MAX+1];
	char buff[MAX_BUFF+1];
	int ret;

	ret = mkdir(VHCI_STATE_PATH, 0700);
	if (ret < 0) {
		/* if VHCI_STATE_PATH exists, then it better be a directory */
		if (errno == EEXIST) {
			struct stat s;

			ret = stat(VHCI_STATE_PATH, &s);
			if (ret < 0)
				return -1;
			if (!(s.st_mode & S_IFDIR))
				return -1;
		} else
			return -1;
	}

	snprintf(path, PATH_MAX, VHCI_STATE_PATH"/port%d", rhport);

	fd = open(path, O_WRONLY|O_CREAT|O_TRUNC, S_IRWXU);
	if (fd < 0)
		return -1;

	snprintf(buff, MAX_BUFF, "%s %s %s\n",
			host, port, busid);

	ret = write(fd, buff, strlen(buff));
	if (ret != (ssize_t) strlen(buff)) {
		close(fd);
		return -1;
	}

	close(fd);

	return 0;
}

static int import_device(int sockfd, struct usbip_usb_device *udev)
{
	int rc;
	int port;
	uint32_t speed = udev->speed;

	rc = usbip_vhci_driver_open();
	if (rc < 0) {
		err("open vhci_driver");
		goto err_out;
	}

<<<<<<< HEAD
	port = usbip_vhci_get_free_port(speed);
	if (port < 0) {
		err("no free port");
		usbip_vhci_driver_close();
		return -1;
	}

	dbg("got free port %d", port);

	rc = usbip_vhci_attach_device(port, sockfd, udev->busnum,
				      udev->devnum, udev->speed);
	if (rc < 0) {
		err("import device");
		usbip_vhci_driver_close();
		return -1;
	}
=======
	do {
		port = usbip_vhci_get_free_port(speed);
		if (port < 0) {
			err("no free port");
			goto err_driver_close;
		}

		dbg("got free port %d", port);

		rc = usbip_vhci_attach_device(port, sockfd, udev->busnum,
					      udev->devnum, udev->speed);
		if (rc < 0 && errno != EBUSY) {
			err("import device");
			goto err_driver_close;
		}
	} while (rc < 0);
>>>>>>> bb176f67

	usbip_vhci_driver_close();

	return port;

err_driver_close:
	usbip_vhci_driver_close();
err_out:
	return -1;
}

static int query_import_device(int sockfd, char *busid)
{
	int rc;
	struct op_import_request request;
	struct op_import_reply   reply;
	uint16_t code = OP_REP_IMPORT;

	memset(&request, 0, sizeof(request));
	memset(&reply, 0, sizeof(reply));

	/* send a request */
	rc = usbip_net_send_op_common(sockfd, OP_REQ_IMPORT, 0);
	if (rc < 0) {
		err("send op_common");
		return -1;
	}

	strncpy(request.busid, busid, SYSFS_BUS_ID_SIZE-1);

	PACK_OP_IMPORT_REQUEST(0, &request);

	rc = usbip_net_send(sockfd, (void *) &request, sizeof(request));
	if (rc < 0) {
		err("send op_import_request");
		return -1;
	}

	/* receive a reply */
	rc = usbip_net_recv_op_common(sockfd, &code);
	if (rc < 0) {
		err("recv op_common");
		return -1;
	}

	rc = usbip_net_recv(sockfd, (void *) &reply, sizeof(reply));
	if (rc < 0) {
		err("recv op_import_reply");
		return -1;
	}

	PACK_OP_IMPORT_REPLY(0, &reply);

	/* check the reply */
	if (strncmp(reply.udev.busid, busid, SYSFS_BUS_ID_SIZE)) {
		err("recv different busid %s", reply.udev.busid);
		return -1;
	}

	/* import a device */
	return import_device(sockfd, &reply.udev);
}

static int attach_device(char *host, char *busid)
{
	int sockfd;
	int rc;
	int rhport;

	sockfd = usbip_net_tcp_connect(host, usbip_port_string);
	if (sockfd < 0) {
		err("tcp connect");
		return -1;
	}

	rhport = query_import_device(sockfd, busid);
	if (rhport < 0) {
		err("query");
		return -1;
	}

	close(sockfd);

	rc = record_connection(host, usbip_port_string, busid, rhport);
	if (rc < 0) {
		err("record connection");
		return -1;
	}

	return 0;
}

int usbip_attach(int argc, char *argv[])
{
	static const struct option opts[] = {
		{ "remote", required_argument, NULL, 'r' },
		{ "busid",  required_argument, NULL, 'b' },
		{ "device",  required_argument, NULL, 'd' },
		{ NULL, 0,  NULL, 0 }
	};
	char *host = NULL;
	char *busid = NULL;
	int opt;
	int ret = -1;

	for (;;) {
		opt = getopt_long(argc, argv, "d:r:b:", opts, NULL);

		if (opt == -1)
			break;

		switch (opt) {
		case 'r':
			host = optarg;
			break;
		case 'd':
		case 'b':
			busid = optarg;
			break;
		default:
			goto err_out;
		}
	}

	if (!host || !busid)
		goto err_out;

	ret = attach_device(host, busid);
	goto out;

err_out:
	usbip_attach_usage();
out:
	return ret;
}<|MERGE_RESOLUTION|>--- conflicted
+++ resolved
@@ -102,24 +102,6 @@
 		goto err_out;
 	}
 
-<<<<<<< HEAD
-	port = usbip_vhci_get_free_port(speed);
-	if (port < 0) {
-		err("no free port");
-		usbip_vhci_driver_close();
-		return -1;
-	}
-
-	dbg("got free port %d", port);
-
-	rc = usbip_vhci_attach_device(port, sockfd, udev->busnum,
-				      udev->devnum, udev->speed);
-	if (rc < 0) {
-		err("import device");
-		usbip_vhci_driver_close();
-		return -1;
-	}
-=======
 	do {
 		port = usbip_vhci_get_free_port(speed);
 		if (port < 0) {
@@ -136,7 +118,6 @@
 			goto err_driver_close;
 		}
 	} while (rc < 0);
->>>>>>> bb176f67
 
 	usbip_vhci_driver_close();
 
